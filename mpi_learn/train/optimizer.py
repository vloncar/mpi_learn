### Optimizers used to update master process weights

import numpy as np
import copy
import pickle
import os
import re

from ..utils import weights_from_shapes

class Optimizer(object):
    """Base class for optimization algorithms.
        Currently doesn't do anything."""

    def __init__(self):
        pass

    def reset(self):
        pass

    def apply_update(self, weights, gradient):
        raise NotImplementedError

    def save(self, fn = None):
        if fn is None:
            fn = 'master-opt-{}.algo'.format( os.getpid())
        d= open(fn,'wb')
        pickle.dump(self, d)
        d.close()

    def load(self, fn = 'algo_.pkl'):
        if not fn.endswith('.algo'):
            fn = fn + '.algo'
        d = open(fn, 'rb')
        new_self = pickle.load( d )
        d.close()
        return new_self

class MultiOptimizer(Optimizer):
    def __init__(self, opt, s):
        self.opts = [copy.deepcopy(opt) for i in range(s)]

    def reset(self):
        for o in self.opts:
            o.reset()

    def apply_update(self, weights, gradient):
        r = []
        for o,w,g in zip(self.opts, weights, gradient):
            r.append( o.apply_update(w,g) )
        return r

class VanillaSGD(Optimizer):
    """Stochastic gradient descent with no extra frills.
          learning_rate: learning rate parameter for SGD"""

    def __init__(self, learning_rate=0.01):
        super(VanillaSGD, self).__init__()
        self.learning_rate = learning_rate

    def apply_update(self, weights, gradient):
        """Move weights in the direction of the gradient, by the amount of the
            learning rate."""
        new_weights = []
        for w, g in zip(weights, gradient):
            if type(w) == list:
                new_weights.append( [] )
                for ww, gg in zip(w,g):
                    new_weights[-1].append( np.subtract( ww, self.learning_rate*gg) )
            else:
                new_weights.append(np.subtract(w, self.learning_rate*g))
        return new_weights

class RunningAverageOptimizer(Optimizer):
    """Base class for AdaDelta, Adam, and RMSProp optimizers.
        rho (tunable parameter): decay constant used to compute running parameter averages
        epsilon (tunable parameter): small constant used to prevent division by zero
        running_g2: running average of the squared gradient, where squaring is done componentwise"""

    def __init__(self, rho=0.95, epsilon=1e-8):
        super(RunningAverageOptimizer, self).__init__()
        self.init_rho = rho
        self.init_epsilon = epsilon
        RunningAverageOptimizer.reset(self)

    def reset(self):
        super(RunningAverageOptimizer, self).reset()
        self.epsilon = self.init_epsilon
        self.rho = self.init_rho
        self.running_g2 = None

    def running_average_square_np(self, previous, update):
        """Computes and returns the running average of the square of a numpy array.
            previous (numpy array): value of the running average in the previous step
            update (numpy array): amount of the update"""
        try:
            new_contribution = (1-self.rho) * np.square(update)
            old_contribution = self.rho * previous
            return new_contribution + old_contribution
        except Exception as e:
            print ("FAILED TO COMPUTE THE RUNNING AVG SQUARE due to",str(e))
            print ("rho",self.rho)
            print ("min update",np.min(update))
            print ("max update",np.max(update))
            print ("min previous",np.min(previous))
            print ("max previous",np.max(previous))
            return previous

    def running_average_square(self, previous, update):
        """Returns the running average of the square of a quantity.
            previous (list of numpy arrays): value of the running average in the previous step
            update (list of numpy arrays): amount of the update"""
        if previous == 0:
            previous = [ np.zeros_like(u) for u in update ]
        result = []
        for prev, up in zip(previous, update):
            result.append( self.running_average_square_np( prev, up ) )
        return result

    def sqrt_plus_epsilon(self, value):
        """Computes running RMS from the running average of squares.
            value: numpy array containing the running average of squares"""
        return np.sqrt( np.add(value, self.epsilon) )

class Adam(RunningAverageOptimizer):
    """Adam optimizer.
        Note that the beta_2 parameter is stored internally as 'rho'
        and "v" in the algorithm is called "running_g2"
        for consistency with the other running-average optimizers
        Attributes:
          learning_rate: base learning rate
          beta_1: decay rate for the first moment estimate
          m: running average of the first moment of the gradient
          t: time step
        """

    def __init__(self, learning_rate=0.001, beta_1=0.9, beta_2=0.999,
            epsilon=1e-8):
        super(Adam, self).__init__(rho=beta_2, epsilon=epsilon)
        self.init_learning_rate = learning_rate
        self.init_beta_1 = beta_1
        Adam.reset(self)

    def reset(self):
        super(Adam, self).reset()
        self.beta_1 = self.init_beta_1
        self.learning_rate = self.init_learning_rate
        self.t = 0
        self.m = None

    def running_average_np(self, previous, update):
        """Computes and returns the running average of a numpy array.
            Parameters are the same as those for running_average_square_np"""
        try:
            new_contribution = (1-self.beta_1) * update
            old_contribution = self.beta_1 * previous
            return new_contribution + old_contribution
        except Exception as e:
            print ("FAILED TO UPDATE THE RUNNING AVERAGE due to",str(e))
            print ("beta_1",self.beta_1)
            print ("min update",np.min(update))
            print ("max update",np.max(update))
            print ("min previous",np.min(previous))
            print ("max previous",np.max(previous))
            return previous


    def running_average(self, previous, update):
        """Returns the running average of the square of a quantity.
            Parameters are the same as those for running_average_square_np"""
        result = []
        for prev, up in zip(previous, update):
            result.append( self.running_average_np( prev, up ) )
        return result

    def apply_update(self, weights, gradient):
        """Update the running averages of the first and second moments
            of the gradient, and compute the update for this time step"""
        if self.running_g2 is None:
            self.running_g2 = [ np.zeros_like(g) for g in gradient ]
        if self.m is None:
            self.m = [ np.zeros_like(g) for g in gradient ]

        self.t += 1
        self.m = self.running_average( self.m, gradient )
        self.running_g2 = self.running_average_square( self.running_g2, gradient )
        alpha_t = self.learning_rate * (1 - self.rho**self.t)**(0.5) / (1 - self.beta_1**self.t)
        new_weights = []
        for w, g, g2 in zip(weights, self.m, self.running_g2):
            try:
                update = alpha_t * g / ( np.sqrt(g2) + self.epsilon )
            except Exception as e:
                print ("FAILED TO MAKE A WEIGHT UPDATE due to",str(e))
                print ("alpha_t",alpha_t)
                print ("beta_1",self.beta_1)
                print ("t",self.t)
                print ("learning rate",self.learning_rate)
                print ("rho",self.rho)
                print ("epsilon",self.epsilon)
                print ("min gradient",np.min( g ))
                print ("max gradient",np.max( g ))
                print ("min gradient 2",np.min( g2 ))
                print ("max gradient 2",np.max( g2 ))
                try:
                    update = alpha_t * g / ( np.sqrt(g2) + self.epsilon )
                    print ("a")
                    try:
                        new_weights.append( w - update )
                    except:
                        print ("no sub")
                except:
                    try:
                        update = g / ( np.sqrt(g2) + self.epsilon )
                        print ("b")
                        print ("min b",np.min( update ))
                        print ("max b",np.max( update ))
                        print ("min |b|",np.min(np.fabs( update)))
                        #update *= alpha_t
                    except:
                        try:
                            update = 1./ ( np.sqrt(g2) + self.epsilon )
                            print ("c")
                        except:
                            try:
                                update = 1./ ( g2 + self.epsilon )
                                print ("d")
                            except:
                                print ("e")

                update = 0
            new_weights.append( w - update )
        return new_weights

class AdaDelta(RunningAverageOptimizer):
    """ADADELTA adaptive learning rate method.
        running_dx2: running average of squared parameter updates
        """

    def __init__(self, rho=0.95, epsilon=1e-8):
        super(AdaDelta, self).__init__(rho, epsilon)
        AdaDelta.reset(self)

    def reset(self):
        super(AdaDelta, self).reset()
        self.running_dx2 = None

    def apply_update(self, weights, gradient):
        """Update the running averages of gradients and weight updates,
            and compute the Adadelta update for this step."""
        if self.running_g2 is None:
            self.running_g2 = [ np.zeros_like(g) for g in gradient ]
        if self.running_dx2 is None:
            self.running_dx2 = [ np.zeros_like(g) for g in gradient ]

        self.running_g2 = self.running_average_square( self.running_g2, gradient )
        new_weights = []
        updates = []
        for w, g, g2, dx2 in zip(weights, gradient, self.running_g2, self.running_dx2):
            update = np.multiply( np.divide( self.sqrt_plus_epsilon(dx2), self.sqrt_plus_epsilon(g2) ), g )
            new_weights.append( np.subtract( w, update ) )
            updates.append(update)
        self.running_dx2 = self.running_average_square( self.running_dx2, updates )
        return new_weights

class RMSProp(RunningAverageOptimizer):
    """RMSProp adaptive learning rate method.
        learning_rate: base learning rate, kept constant
        """

    def __init__(self, rho=0.9, epsilon=1e-8, learning_rate=0.001):
        super(RMSProp, self).__init__(rho, epsilon)
        self.init_learning_rate = learning_rate
    def reset(self):
        super(RMSProp, self).reset()
        self.learning_rate = self.init_learning_rate

    def apply_update(self, weights, gradient):
        """Update the running averages of gradients,
            and compute the update for this step."""
        if self.running_g2 is None:
            self.running_g2 = [ np.zeros_like(g) for g in gradient ]

        self.running_g2 = self.running_average_square( self.running_g2, gradient )
        new_weights = []
        for w, g, g2 in zip(weights, gradient, self.running_g2):
            update = np.multiply( np.divide( self.learning_rate, self.sqrt_plus_epsilon(g2) ), g )
            new_weights.append( np.subtract( w, update ) )
        return new_weights

<<<<<<< HEAD
class TFOptimizer(Optimizer):
    def __init__(self, **kwargs):
        for k, v in kwargs.items():
            setattr(self, k, v)

        self.sess = None
        self.saver = None
        self.load_fn = None
        self.tf_optimizer = None

        self.reset()

    def reset(self):
        import tensorflow as tf

        if self.sess:
            self.sess.close() #free resources from previous execution

        self.sess = tf.Session()
        self.do_reset = True

    def save(self, fn='train_history'):
        fn = re.sub(r'\.algo$', '', fn)
        path = self.saver.save(self.sess, fn)
        print("Saved state to", path)

    def setup_update(self, weights):
        import tensorflow as tf

        """Setup the tf computational graph. Should be run once for each model
            Receives the weights in order to know the shapes to use
        """
        self.gradient = [ tf.placeholder(dtype=tf.float32, shape=w.shape, name="gradient") for w in weights ]
        self.weights = [ tf.Variable(w, dtype=tf.float32, name="weights_{}".format(i)) for i, w in enumerate(weights) ]

        var_list = zip(self.gradient, self.weights)

        self.tf_time = tf.Variable(1, dtype=tf.float32, name="time")

        self.optimizer_op = self.tf_optimizer.apply_gradients(
            grads_and_vars=var_list,
            global_step=self.tf_time,
            name='optimizer_op' # We may need to create uniqie name
        )

        self.saver = tf.train.Saver(max_to_keep=1)

        if self.load_fn:
            self.saver.restore(self.sess, self.load_fn)
        else:
            self.sess.run(tf.global_variables_initializer())

    def load(self, fn='train_history'):
        self.load_fn = re.sub(r'\.algo$', '', fn)
        self.do_reset = True

        return self

    def apply_update(self, weights, gradient):
        if self.do_reset:
            self.setup_update(weights)
            self.do_reset = False

        gradient_dict = {placeholder : value for placeholder, value in zip(self.gradient, gradient)}

        #Trace.begin("tf_optimizer")
        self.sess.run(self.optimizer_op, feed_dict=gradient_dict)
        #Trace.end("tf_optimizer")

        #Trace.begin("tf_get_weights")
        res = self.sess.run(self.weights)
        #Trace.end("tf_get_weights")

        return res

class GradientDescentTF(TFOptimizer):
    def __init__(self, learning_rate=0.01):
        super(GradientDescentTF, self).__init__(learning_rate=learning_rate)

    def setup_update(self, weights):
        import tensorflow as tf

        self.tf_optimizer = tf.train.GradientDescentOptimizer(
            learning_rate=self.learning_rate,
            use_locking=False,
            name='SGDMaster' # We may need to create uniqie name
        )

        super(GradientDescentTF, self).setup_update(weights)

class AdaDeltaTF(TFOptimizer):
    def __init__(self, learning_rate=0.001, rho=0.95, epsilon=1e-8):
        super(AdaDeltaTF, self).__init__(learning_rate=learning_rate, rho=rho, epsilon=epsilon)

    def setup_update(self, weights):
        import tensorflow as tf

        self.tf_optimizer = tf.train.AdadeltaOptimizer(
            learning_rate=self.learning_rate,
            rho=self.rho,
            epsilon=self.epsilon,
            use_locking=False,
            name='AdaDeltaMaster' # We may need to create uniqie name
        )

        super(AdaDeltaTF, self).setup_update(weights)

class RMSPropTF(TFOptimizer):
    def __init__(self, learning_rate=0.001, decay=0.9, momentum=0.0, epsilon=1e-10):
        super(RMSPropTF, self).__init__(learning_rate=learning_rate, decay=decay,
            momentum=momentum, epsilon=epsilon)

    def setup_update(self, weights):
        import tensorflow as tf

        self.tf_optimizer = tf.train.RMSPropOptimizer(
            learning_rate=self.learning_rate,
            decay=self.decay,
            momentum=self.momentum,
            epsilon=self.epsilon,
            use_locking=False,
            name='RMSPropMaster' # We may need to create uniqie name
        )

        super(RMSPropTF, self).setup_update(weights)

class AdamTF(TFOptimizer):
    def __init__(self, learning_rate=0.001, beta_1=0.9, beta_2=0.999, epsilon=1e-8):
        super(AdamTF, self).__init__(learning_rate=learning_rate,
            beta_1=beta_1, beta_2=beta_2, epsilon=epsilon)

    def setup_update(self, weights):
        import tensorflow as tf

        self.tf_optimizer = tf.train.AdamOptimizer(
            learning_rate=self.learning_rate,
            beta1=self.beta_1,
            beta2=self.beta_2,
            epsilon=self.epsilon,
            use_locking=False,
            name='AdamMaster' # We may need to create uniqie name
        )

        super(AdamTF, self).setup_update(weights)
=======
class GEM(Optimizer):
    """GEM optimizer
        learning_rate: base learning rate, kept constant
        momentum: momentum term, constant
        kappa: Proxy amplification. Experimental results show 2 is a good value.
        """

    def __init__(self, learning_rate=0.01, momentum=0.9, kappa=1.0):
        super(GEM, self).__init__()
        self.learning_rate = learning_rate
        self.momentum = momentum
        self.kappa = kappa
        self.epsilon = 10e-13

        self.central_variable_moment = None
        self.stale = None
        self.moment = None

        self.tensors_initialized = False

    def init_tensors(self, weights):
        if not self.tensors_initialized:
            self.central_variable_moment = [ np.zeros_like(w) for w in weights ]
            self.stale = [ np.zeros_like(w) for w in weights ]
            self.moment = [ np.zeros_like(w) for w in weights ]

            self.tensors_initialized = True

    def begin_compute_update(self, cur_weights, new_weights):
        self.init_tensors(cur_weights)

        update = []

        for idx, (cur_w, new_w) in enumerate(zip(cur_weights, new_weights)):
            update.append( np.subtract( cur_w, new_w ))
            update[idx] *= -self.learning_rate
            # Update the states with the current gradient.
            self.moment[idx] *= self.momentum
            self.moment[idx] += update[idx]

        return update

    def gradient_energy_matching(self, gradient):
        Pi = [] # Pi tensors for all parameters.

        for idx, g in enumerate(gradient):
            proxy = self.kappa * np.abs(self.moment[idx])
            central_variable = np.abs(self.central_variable_moment[idx])
            update = np.abs(g + self.epsilon)
            pi = (proxy - central_variable) / update
            np.clip(pi, 0., 5., out=pi) # For numerical stability.
            Pi.append(pi)

        return Pi

    def compute_update(self, weights, gradient):
        for idx, w in enumerate(weights):
            self.central_variable_moment[idx] = (w - self.stale[idx])
            self.stale[idx] = np.copy(w)

        update = []

        pi = self.gradient_energy_matching(gradient)
        # Apply the scalars to the update.
        for idx, g in enumerate(gradient):
            update.append(np.multiply(g, pi[idx]))

        return update

    def apply_update(self, weights, update):
        """Add the update to the weights."""
        new_weights = []
        for w, u in zip(weights, update):
            new_weights.append(np.add(w, u))
        return new_weights
>>>>>>> 2dfc54bf

def get_optimizer(name):
    """Get optimizer class by string identifier"""
    lookup = {
<<<<<<< HEAD
            # Native optimizers
            'sgd':        VanillaSGD,
            'adadelta':   AdaDelta,
            'rmsprop':    RMSProp,
            'adam':       Adam,
            # Wrappers around TF's optimizers
            'sgdtf':      GradientDescentTF,
            'adadeltatf': AdaDeltaTF,
            'rmsproptf':  RMSPropTF,
            'adamtf':     AdamTF,
=======
            'sgd':      VanillaSGD,
            'adadelta': AdaDelta,
            'rmsprop':  RMSProp,
            'adam':     Adam,
            'gem':      GEM,
>>>>>>> 2dfc54bf
            }
    return lookup[name]

class OptimizerBuilder(object):
    """Builds a new Keras or Torch optimizer and optionally wraps it in horovod DistributedOptimizer."""

    def __init__(self, name, config=None, horovod_wrapper=False):
        self.name = name
        self.config = config
        self.horovod_wrapper = horovod_wrapper

    def build(self):
        from keras.optimizers import deserialize
        if self.config is None:
            self.config = {}
        opt_config = {'class_name': self.name, 'config': self.config}
        opt = deserialize(opt_config)
        if self.horovod_wrapper:
            import horovod.keras as hvd
            if hasattr(opt, 'lr'):
                opt.lr *= hvd.size()
            opt = hvd.DistributedOptimizer(opt)
        return opt

    def build_torch(self, model):
        import torch
        opt = torch.optim.SGD(model.parameters(), 1.)
        if self.horovod_wrapper:
            import horovod.torch as hvd
            opt = hvd.DistributedOptimizer(opt, named_parameters=model.named_parameters())
        return opt<|MERGE_RESOLUTION|>--- conflicted
+++ resolved
@@ -287,7 +287,6 @@
             new_weights.append( np.subtract( w, update ) )
         return new_weights
 
-<<<<<<< HEAD
 class TFOptimizer(Optimizer):
     def __init__(self, **kwargs):
         for k, v in kwargs.items():
@@ -432,7 +431,7 @@
         )
 
         super(AdamTF, self).setup_update(weights)
-=======
+
 class GEM(Optimizer):
     """GEM optimizer
         learning_rate: base learning rate, kept constant
@@ -508,29 +507,21 @@
         for w, u in zip(weights, update):
             new_weights.append(np.add(w, u))
         return new_weights
->>>>>>> 2dfc54bf
 
 def get_optimizer(name):
     """Get optimizer class by string identifier"""
     lookup = {
-<<<<<<< HEAD
             # Native optimizers
             'sgd':        VanillaSGD,
             'adadelta':   AdaDelta,
             'rmsprop':    RMSProp,
             'adam':       Adam,
+            'gem':        GEM,
             # Wrappers around TF's optimizers
             'sgdtf':      GradientDescentTF,
             'adadeltatf': AdaDeltaTF,
             'rmsproptf':  RMSPropTF,
             'adamtf':     AdamTF,
-=======
-            'sgd':      VanillaSGD,
-            'adadelta': AdaDelta,
-            'rmsprop':  RMSProp,
-            'adam':     Adam,
-            'gem':      GEM,
->>>>>>> 2dfc54bf
             }
     return lookup[name]
 
